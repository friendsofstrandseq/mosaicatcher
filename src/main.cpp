/*
 Copyright (C) 2017 Sascha Meiers
 Distributed under the MIT software license, see the accompanying
 file LICENSE.md or http://www.opensource.org/licenses/mit-license.php.
 */

#include <iostream>

#include <htslib/sam.h>
#include "version.hpp"
#include "count.hpp"
#include "segmentation.hpp"
#include "simulate.hpp"
#include "calc_bins.hpp"
<<<<<<< HEAD
#include "sces.hpp"
=======
#include "ploidy.hpp"
>>>>>>> 84a11b65

int main(int argc, char **argv)
{

    if (argc >= 2 && std::string(argv[1]) == "count") {
        return main_count(argc-1, argv+1);

    } else if (argc >= 2 && std::string(argv[1]) == "simulate") {
        return main_simulate(argc-1, argv+1);

    } else if (argc >= 2 && std::string(argv[1]) == "segment") {
        return main_segment(argc-1, argv+1);

    } else if (argc >= 2 && std::string(argv[1]) == "makebins") {
        return main_calc_bins(argc-1, argv+1);

<<<<<<< HEAD
    } else if (argc >= 2 && std::string(argv[1]) == "states") {
        return main_strand_states(argc-1, argv+1);
=======
    } else if (argc >= 2 && std::string(argv[1]) == "hmm") {
        return main_hmm(argc-1, argv+1);
>>>>>>> 84a11b65

    } else if (argc >= 2 && std::string(argv[1]) == "--version") {
        std::cout << "Mosaicatcher " << STRINGIFYMACRO(MOSAIC_VERSION_MAJOR) ;
        std::cout << "." << STRINGIFYMACRO(MOSAIC_VERSION_MINOR) << " (";
		std::cout << STRINGIFYMACRO(MOSAIC_GIT_COMMIT_HASH) << "-";
        std::cout << STRINGIFYMACRO(MOSAIC_GIT_BRANCH) << ")" << std::endl;
        std::cout << "htslib " << STRINGIFYMACRO(HTSLIB_VERSION) << std::endl;
        std::cout << "boost version " << STRINGIFYMACRO(BOOST_VERSION) << std::endl;
        return 0;

    } else {
        std::cout << std::endl;
        std::cout << "Mosaicatcher " << STRINGIFYMACRO(MOSAIC_VERSION_MAJOR);
        std::cout << "." << STRINGIFYMACRO(MOSAIC_VERSION_MINOR) << std::endl;
        std::cout << std::endl;
        std::cout << "Usage:   " << argv[0] << " [--version] [--help] <command> [options]" << std::endl << std::endl;
        std::cout << "Commands:" << std::endl;
        std::cout << "    count       Count binned reads in Strand-seq cells" << std::endl;
        //std::cout << "    hmm         Count binned reads in arbitrary ploidy" << std::endl;
        std::cout << "    segment     Find a segmentation across binned counts" << std::endl;
        std::cout << "    simulate    Simulate Strand-seq data" << std::endl;
        std::cout << "    makebins    Create variable-width bins based on real data" << std::endl;
        std::cout << std::endl;

        if (argc >= 2 && std::string(argv[1]) == "--help") {
            std::cout << "Mosaicatcher calls structural variants (SVs) in Strand-seq data." << std::endl;
            std::cout << "It is currently under development." << std::endl;
            std::cout << "This software comes with absolutely no warranty." << std::endl << std::endl;
            return 0;
        }
    }
    return 1;
}
<|MERGE_RESOLUTION|>--- conflicted
+++ resolved
@@ -12,11 +12,8 @@
 #include "segmentation.hpp"
 #include "simulate.hpp"
 #include "calc_bins.hpp"
-<<<<<<< HEAD
 #include "sces.hpp"
-=======
 #include "ploidy.hpp"
->>>>>>> 84a11b65
 
 int main(int argc, char **argv)
 {
@@ -33,13 +30,11 @@
     } else if (argc >= 2 && std::string(argv[1]) == "makebins") {
         return main_calc_bins(argc-1, argv+1);
 
-<<<<<<< HEAD
     } else if (argc >= 2 && std::string(argv[1]) == "states") {
         return main_strand_states(argc-1, argv+1);
-=======
+
     } else if (argc >= 2 && std::string(argv[1]) == "hmm") {
         return main_hmm(argc-1, argv+1);
->>>>>>> 84a11b65
 
     } else if (argc >= 2 && std::string(argv[1]) == "--version") {
         std::cout << "Mosaicatcher " << STRINGIFYMACRO(MOSAIC_VERSION_MAJOR) ;
