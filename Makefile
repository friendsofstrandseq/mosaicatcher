STATIC ?= 0
DEBUG ?= 0


# Submodules
PWD = $(shell pwd)
HTSLIB_ROOT ?= ${PWD}/src/htslib/
BOOST_ROOT ?= ${PWD}/src/boost/


# Flags
CXX ?= g++
CXXFLAGS += -isystem ${HTSLIB_ROOT} -isystem ${BOOST_ROOT} -std=c++11 -pedantic -W -Wall -Wno-unknown-pragmas -D__STDC_LIMIT_MACROS
LDFLAGS += -L${HTSLIB_ROOT} -L${BOOST_ROOT}/stage/lib -lboost_iostreams -lboost_filesystem -lboost_system -lboost_program_options -lboost_date_time


# Additional flags for release/debug
ifeq (${STATIC}, 1)
	LDFLAGS += -static -static-libgcc -pthread -lhts -lz
else
	LDFLAGS += -lhts -lz -Wl,-rpath,${HTSLIB_ROOT},-rpath,${BOOST_ROOT}/stage/lib
endif
ifeq (${DEBUG}, 1)
	CXXFLAGS += -g -O0 -fno-inline -DDEBUG
else ifeq (${DEBUG}, 2)
	CXXFLAGS += -g -O0 -fno-inline -DPROFILE
	LDFLAGS += -lprofiler -ltcmalloc
else
	# DNDEBUG removes the macro "assert" completely; not used in my code
	# Using O2 instead of O3 because of a segfault. Maybe relted to https://github.com/samtools/htslib/issues/400
	CXXFLAGS += -O2 -DNDEBUG -fno-tree-vectorize
endif


# Sources
HTSLIBSOURCES = $(wildcard src/htslib/*.c) $(wildcard src/htslib/*.h)
BOOSTSOURCES = $(wildcard src/boost/libs/iostreams/include/boost/iostreams/*.hpp)


# Targets
<<<<<<< HEAD
TARGETS = .htslib .boost src/main src/calc_bins src/simul
=======
TARGETS = .htslib .boost src/main src/calc_bins src/segmentation
>>>>>>> 4c9ad448

all: $(TARGETS)

src/main: .boost .htslib src/main.cpp $(wildcard src/*.hpp)
	$(CXX) $(CXXFLAGS) $@.cpp -o $@ $(LDFLAGS)

src/calc_bins: .boost .htslib src/calc_bins.cpp $(wildcard src/*.hpp)
	$(CXX) $(CXXFLAGS) $@.cpp -o $@ $(LDFLAGS)

src/simul: .boost .htslib src/simul.cpp $(wildcard src/*.hpp)
	$(CXX) $(CXXFLAGS) $@.cpp -o $@ $(LDFLAGS)

src/segmentation: .boost .htslib src/segmentation.cpp
	$(CXX) $(CXXFLAGS) $@.cpp -o $@ $(LDFLAGS)

.htslib: $(HTSLIBSOURCES)
	cd src/htslib && make && make lib-static && cd ../../ && touch .htslib

.boost: $(BOOSTSOURCES)
	cd src/boost && ./bootstrap.sh --prefix=${PWD}/src/boost --without-icu --with-libraries=iostreams,filesystem,system,program_options,date_time && ./b2 && ./b2 headers && cd ../../ && touch .boost

doc/html/index.html: doc/Doxyfile
	cd src && doxygen ../doc/Doxyfile

clean:
	cd src/htslib && make clean
	cd src/boost && ./b2 --clean-all
	rm -f $(TARGETS) $(TARGETS:=.o)
<|MERGE_RESOLUTION|>--- conflicted
+++ resolved
@@ -38,11 +38,7 @@
 
 
 # Targets
-<<<<<<< HEAD
-TARGETS = .htslib .boost src/main src/calc_bins src/simul
-=======
-TARGETS = .htslib .boost src/main src/calc_bins src/segmentation
->>>>>>> 4c9ad448
+TARGETS = .htslib .boost src/main src/calc_bins src/simul src/segmentation
 
 all: $(TARGETS)
 
