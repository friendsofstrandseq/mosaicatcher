--- conflicted
+++ resolved
@@ -239,10 +239,6 @@
 
         plt <- ggplot(local_counts)
 
-<<<<<<< HEAD
-
-=======
->>>>>>> 2fcb5c3e
         # Add GT colors:
         if(nrow(local_background_colors)>0) {
             plt <- plt +
